from abc import ABC, abstractmethod
from dataclasses import dataclass
from datetime import date
from enum import Enum
from django.db import transaction
import logging

from ..models import WeatherData


<<<<<<< HEAD
class WeatherDataFields(Enum):
    T_MAX = "t_max"
    T_MEAN = "t_mean"
    T_MIN = "t_min"
=======
logger = logging.getLogger("weather")
>>>>>>> f0dc2124


@dataclass
class WeatherRecord:
    time: date
    t_max: float
    t_mean: float
    t_min: float
    city: str
<<<<<<< HEAD

    def to_dict(self) -> dict:
        return {
            "time": self.time,
            WeatherDataFields.T_MAX.value: self.t_max,
            WeatherDataFields.T_MEAN.value: self.t_mean,
            WeatherDataFields.T_MIN.value: self.t_min,
            "city": self.city,
        }

    def to_dict(self) -> dict:
        return {
            "time": self.time,
            WeatherDataFields.T_MAX.value: self.t_max,
            WeatherDataFields.T_MEAN.value: self.t_mean,
            WeatherDataFields.T_MIN.value: self.t_min,
            "city": self.city,
        }
=======
>>>>>>> f0dc2124


class WeatherDataRepository(ABC):
    @abstractmethod
    def save_all(self, records: list[WeatherRecord]) -> None:
        pass

    @abstractmethod
    def get_all(self) -> list[WeatherRecord]:
        pass

    @abstractmethod
    def get(
        self,
        city: str | None = None,
        start_date: date | None = None,
        end_date: date | None = None,
        limit: int | None = None,
    ) -> list[WeatherRecord]:
        pass

    @abstractmethod
    def exists_for_city(self, city: str) -> bool:
        pass


class DjangoWeatherDataRepository(WeatherDataRepository):
    def get_all(self) -> list[WeatherRecord]:
        qs = WeatherData.objects.all()
        return [
            WeatherRecord(
                time=obj.time,
                t_max=obj.t_max,
                t_mean=obj.t_mean,
                t_min=obj.t_min,
                city=obj.city,
            )
            for obj in qs
        ]

    def get(
        self,
        city: str | None = None,
        start_date: date | None = None,
        end_date: date | None = None,
        limit: int | None = None,
    ) -> list[WeatherRecord]:
        qs = WeatherData.objects.all()

        if city is not None:
            qs = qs.filter(city=city)
        if start_date is not None:
            qs = qs.filter(time__gte=start_date)
        if end_date is not None:
            qs = qs.filter(time__lte=end_date)
        if limit is not None:
            qs = qs[:limit]

        return [
            WeatherRecord(
                time=obj.time,
                t_max=obj.t_max,
                t_mean=obj.t_mean,
                t_min=obj.t_min,
                city=obj.city,
            )
            for obj in qs
        ]

    @transaction.atomic
    def save_all(self, records: list[WeatherRecord]) -> None:
        """
        Persist all WeatherRecord entities to the database.

        Efficiently handles:
        - New records → created
        - Existing records (with changed values) → updated
        - Existing records (identical values) → skipped
        """
        logger.debug("Saving weather data to db started.")

        if not records:
            return

        record_map = {r.time: r for r in records}
        record_dates = list(record_map.keys())

        existing_qs = WeatherData.objects.filter(time__in=record_dates)
        existing_map = {obj.time: obj for obj in existing_qs}
        to_create: list[WeatherData] = []
        to_update: list[WeatherData] = []

        for date_, record in record_map.items():
            existing = existing_map.get(date_)

            if existing is None:
                to_create.append(
                    WeatherData(
                        time=record.time,
                        t_max=record.t_max,
                        t_mean=record.t_mean,
                        t_min=record.t_min,
                        city=record.city,
                    )
                )
            else:
                if (
                    existing.t_max != record.t_max
                    or existing.t_mean != record.t_mean
                    or existing.t_min != record.t_min
                    or existing.city != record.city
                ):
                    existing.t_max = record.t_max
                    existing.t_mean = record.t_mean
                    existing.t_min = record.t_min
                    existing.city = record.city
                    to_update.append(existing)

        if to_create:
            WeatherData.objects.bulk_create(to_create)

        if to_update:
<<<<<<< HEAD
            WeatherData.objects.bulk_update(
                to_update, [field.value for field in WeatherDataFields]
            )

    def exists_for_city(self, city: str) -> bool:
        return WeatherData.objects.filter(city=city).exists()
=======
            WeatherData.objects.bulk_update(to_update, ["t_max", "t_mean", "t_min"])

        logger.debug("Saving weather data to db finished successfully.")
>>>>>>> f0dc2124
<|MERGE_RESOLUTION|>--- conflicted
+++ resolved
@@ -8,14 +8,13 @@
 from ..models import WeatherData
 
 
-<<<<<<< HEAD
+logger = logging.getLogger("weather")
+
+
 class WeatherDataFields(Enum):
     T_MAX = "t_max"
     T_MEAN = "t_mean"
     T_MIN = "t_min"
-=======
-logger = logging.getLogger("weather")
->>>>>>> f0dc2124
 
 
 @dataclass
@@ -25,7 +24,6 @@
     t_mean: float
     t_min: float
     city: str
-<<<<<<< HEAD
 
     def to_dict(self) -> dict:
         return {
@@ -44,8 +42,6 @@
             WeatherDataFields.T_MIN.value: self.t_min,
             "city": self.city,
         }
-=======
->>>>>>> f0dc2124
 
 
 class WeatherDataRepository(ABC):
@@ -168,15 +164,9 @@
             WeatherData.objects.bulk_create(to_create)
 
         if to_update:
-<<<<<<< HEAD
             WeatherData.objects.bulk_update(
                 to_update, [field.value for field in WeatherDataFields]
             )
 
     def exists_for_city(self, city: str) -> bool:
-        return WeatherData.objects.filter(city=city).exists()
-=======
-            WeatherData.objects.bulk_update(to_update, ["t_max", "t_mean", "t_min"])
-
-        logger.debug("Saving weather data to db finished successfully.")
->>>>>>> f0dc2124
+        return WeatherData.objects.filter(city=city).exists()