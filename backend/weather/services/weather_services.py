--- conflicted
+++ resolved
@@ -1,10 +1,6 @@
-<<<<<<< HEAD
 from datetime import date
 import logging
 from typing import Optional
-=======
-import logging
->>>>>>> f0dc2124
 import pandas as pd
 from weather.repositories.weather_repository import (
     WeatherDataRepository,
