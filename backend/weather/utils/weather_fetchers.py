--- conflicted
+++ resolved
@@ -1,5 +1,6 @@
 from abc import ABC, abstractmethod
 import io
+import logging
 import logging
 from typing import Any
 import unicodedata
@@ -8,9 +9,6 @@
 import pandas as pd
 
 from weather.utils.utils import log_action, log_debug_action
-
-
-logger = logging.getLogger("weather")
 
 
 logger = logging.getLogger("weather")
@@ -73,7 +71,6 @@
             raise ValueError(error_msg)
         logger.debug(f"City {city} is available.")
 
-    @log_debug_action(action="Downloading csv file", logger=logger)
     def _download_csv(self, url: str) -> io.BytesIO:
         logger.debug("Downloading csv file...")
         response = requests.get(url)
@@ -124,10 +121,6 @@
     ) -> pd.DataFrame:
         """Standardize and clean up a weather DataFrame."""
 
-<<<<<<< HEAD
-        logger.info("Cleaning dataframe started.")
-=======
->>>>>>> d0114351
         df.columns = df.columns.str.strip()
 
         if rename_map:
