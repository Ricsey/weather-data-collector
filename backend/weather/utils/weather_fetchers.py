from abc import ABC, abstractmethod
import io
import logging
<<<<<<< HEAD
=======
import logging
>>>>>>> f0dc2124
from typing import Any
import unicodedata
import zipfile
import requests
import pandas as pd

<<<<<<< HEAD
from weather.repositories.weather_repository import WeatherDataFields
=======
>>>>>>> f0dc2124
from weather.utils.utils import log_action, log_debug_action


logger = logging.getLogger("weather")


class WeatherFetcher(ABC):
    @abstractmethod
    def fetch(self) -> pd.DataFrame:
        pass


class HungarometWeatherFetcher(WeatherFetcher):
    BASE_URL_19010101_20231231 = (
        "https://odp.met.hu/climate/homogenized_data/station_data_series/from_1901"
    )
    BASE_URL_20141002_20241231 = (
        "https://odp.met.hu/climate/observations_hungary/daily/historical/"
    )
    MAX_TEMPREATURE_URL = "/maximum_temperature/tx_h_{city}_19012023.csv.zip"
    MIN_TEMPREATURE_URL = "/minimum_temperature/tn_h_{city}_19012023.csv.zip"
    MEAN_TEMPREATURE_URL = "/mean_temperature/t_h_{city}_19012023.csv.zip"

    FILENAME_20141002_20241231 = "HABP_1D_{station_number}_20141002_20241231_hist.zip"

    CITY_STATION_NUMBERS = {
        "Budapest": 34429,
    }

    NA = -999

    def __init__(self, city):
        self._check_city_availability(city)
        self.city = city

    @log_action(action="Fetching weather data", logger=logger)
    def fetch(self) -> pd.DataFrame:
        """
        Collect maximum, mean, and minimum daily temperatures for a city
        by combining long-term (1901-2023) and recent (2014-2024) datasets.
        """
        logger.info("Fetching weather data started.")
        df_older = self.collect_historical_data()
        df_recent = self.collect_recent_data()

        df_merged = (
            df_older.set_index("Time")
            .combine_first(df_recent.set_index("Time"))
            .reset_index()
        )
        df_merged["city"] = self.city

        logger.info("Fetching weather data finished successfully.")
        return df_merged

    def _check_city_availability(self, city: str) -> None:
        logger.debug(f"Checking {city} city availability")
        if city not in self.CITY_STATION_NUMBERS:
            error_msg = f"City '{city}' is not available. Choose from {list(self.CITY_STATION_NUMBERS.keys())}."
            logger.error(error_msg)
            raise ValueError(error_msg)
        logger.debug(f"City {city} is available.")

    def _download_csv(self, url: str) -> io.BytesIO:
        logger.debug("Downloading csv file...")
        response = requests.get(url)
        response.raise_for_status()
        with zipfile.ZipFile(io.BytesIO(response.content)) as zfile:
            csv_filename = zfile.namelist()[0]
            with zfile.open(csv_filename) as f:
                return io.BytesIO(f.read())
        logger.debug("CSV file downloaded.")

    @log_debug_action(action="Removing accents", logger=logger)
    def _remove_accents(self, text: str) -> str:
        logger.debug("Removing accents...")
        normalized = unicodedata.normalize("NFD", text)
        ret_value = "".join(
            c for c in normalized if unicodedata.category(c) != "Mn"
        )  # 'Mn' = non-spacing marks
        logger.debug("Removing accents finished.")
        return ret_value

    @log_action(action="Collecting historical data", logger=logger)
    def collect_historical_data(self):
        """Collect temperature data between 1901-2023."""

        logger.info("Collecting historical data.")
        city_normalized = self._remove_accents(self.city)

        datasets = {
            "t_max": (self.MAX_TEMPREATURE_URL, {"tx": "t_max"}),
            "t_min": (self.MIN_TEMPREATURE_URL, {"tn": "t_min"}),
            "t_mean": (self.MEAN_TEMPREATURE_URL, {"ta": "t_mean"}),
        }

        dfs: list[pd.DataFrame] = []
        for _, (url_template, rename_map) in datasets.items():
            url = f"{self.BASE_URL_19010101_20231231}{url_template.format(city=city_normalized)}"
            csv_file = self._download_csv(url)
            df = pd.read_csv(csv_file, sep=";")
            dfs.append(self.clean_dataframe(df, rename_map))

        ret_df = dfs[0].merge(dfs[1], on="Time").merge(dfs[2], on="Time")
        logger.info("Collecting historical data finished successfully.")
        return ret_df

    @log_action(action="Cleaning dataframe", logger=logger)
    def clean_dataframe(
        self, df: pd.DataFrame, rename_map: dict[str, str] = None
    ) -> pd.DataFrame:
        """Standardize and clean up a weather DataFrame."""

        df.columns = df.columns.str.strip()

        if rename_map:
            df = df.rename(columns=rename_map).drop(columns=["EOR"], errors="ignore")

        df.replace(self.NA, pd.NA, inplace=True)

        logger.info("Cleaning dataframe finished successfully.")
        return df

    @log_action(action="Collecting recent data", logger=logger)
    def collect_recent_data(self):
        logger.info("Collecting recent data started.")
        station_number = self.CITY_STATION_NUMBERS[self.city]
        url = self.BASE_URL_20141002_20241231 + self.FILENAME_20141002_20241231.format(
            station_number=station_number
        )
        csv_file = self._download_csv(url)

        df = pd.read_csv(csv_file, skiprows=5, sep=";")

        df.columns = df.columns.str.strip()
        df = df[["Time", "t", "tx", "tn"]]
        df = df.rename(columns={"tx": "t_max", "tn": "t_min", "t": "t_mean"})

        logger.info("Collecting recent data finished successfully.")
        return self.clean_dataframe(df)<|MERGE_RESOLUTION|>--- conflicted
+++ resolved
@@ -1,20 +1,13 @@
 from abc import ABC, abstractmethod
 import io
 import logging
-<<<<<<< HEAD
-=======
-import logging
->>>>>>> f0dc2124
 from typing import Any
 import unicodedata
 import zipfile
 import requests
 import pandas as pd
 
-<<<<<<< HEAD
 from weather.repositories.weather_repository import WeatherDataFields
-=======
->>>>>>> f0dc2124
 from weather.utils.utils import log_action, log_debug_action
 
 
